--- conflicted
+++ resolved
@@ -40,26 +40,7 @@
 #define KPT_NUM_BZ_SEARCH_SPACE 125
 extern const int kpt_bz_search_space[KPT_NUM_BZ_SEARCH_SPACE][3];
 
-<<<<<<< HEAD
-int kpt_get_irreducible_kpoints( int map[],
-				 SPGCONST double kpoints[][3],
-				 const int num_kpoint,
-				 SPGCONST double lattice[3][3],
-				 const Symmetry * symmetry,
-				 const int is_time_reversal,
-				 const double symprec );
-int kpt_get_irreducible_reciprocal_mesh( int grid_points[][3],
-					 int map[],
-					 const int mesh[3],
-					 const int is_shift[3],
-					 const int is_time_reversal,
-					 SPGCONST double lattice[3][3],
-					 const Symmetry * symmetry,
-					 const double symprec );
-int kpt_get_stabilized_reciprocal_mesh( int grid_points[][3],
-=======
 int kpt_get_irreducible_reciprocal_mesh(int grid_address[][3],
->>>>>>> 832b5fd0
 					int map[],
 					const int mesh[3],
 					const int is_shift[3],
