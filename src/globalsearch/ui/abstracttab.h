/**********************************************************************
  AbstractTab -- Basic GlobalSearch tab functionality

  Copyright (C) 2009-2010 by David Lonie

  This library is free software; you can redistribute it and/or modify
  it under the terms of the GNU Library General Public License as
  published by the Free Software Foundation; either version 2.1 of the
  License, or (at your option) any later version.

  This program is distributed in the hope that it will be useful,
  but WITHOUT ANY WARRANTY; without even the implied warranty of
  MERCHANTABILITY or FITNESS FOR A PARTICULAR PURPOSE.  See the
  GNU General Public icense for more details.
 ***********************************************************************/

#ifndef ABSTRACTTAB_H
#define ABSTRACTTAB_H

#include <QtCore/QObject>

namespace GlobalSearch {
  class AbstractDialog;
  class Structure;
  class OptBase;

  /**
   * @class AbstractTab abstracttab.h <globalsearch/ui/abstracttab.h>
   *
   * @brief The base class for UI tabs, preconfigured to work with
   * dialogs derived from AbstractDialog.
   *
   * @author David C. Lonie
   */
  class AbstractTab : public QObject
  {
    Q_OBJECT

  public:

    /**
     * Constructor
     *
     * Minimum constructor for derived tab:
@verbatim
  DerivedTab::DerivedTab(AbstractDialog *parent,
                         OptBase *p) :
    AbstractTab(parent, p)
  {
  ui.setupUi(m_tab_widget);

  initialize();
  }
@endverbatim
     */
    explicit AbstractTab( AbstractDialog *parent, OptBase *p );

    /**
     * Destructor
     */
    virtual ~AbstractTab();

    /**
     * @return The widget for this tab.
     */
    QWidget *getTabWidget() {return m_tab_widget;};

  public slots:
    /**
     * Disable portions of the GUI that shouldn't be modified after
     * the search has started.
     */
    virtual void lockGUI() {};

    /**
     * Load any parameters that this tab is responible for here.
     * @note In most cases, this shouldn't be called directly, but
     * rather call the same function in the parent dialog class.
     * @param filename If specified, read from given file. Otherwise
     * read from system config file.
     */
    virtual void readSettings(const QString &filename = "") {
      Q_UNUSED(filename);};

    /**
     * Save any parameters that this tab is responible for here.
     * @note In most cases, this shouldn't be called directly, but
     * rather call the same function in the parent dialog class.
     * @param filename If specified, write to given file. Otherwise
     * write to system config file.
     */
    virtual void writeSettings(const QString &filename = "") {
      Q_UNUSED(filename);};

    /**
     * Set any GUI elements from information in internal data
     * structures.
     */
    virtual void updateGUI() {};

    /**
     * Used during benchmarking to disable any GUI update connections.
     */
    virtual void disconnectGUI() {};

  protected slots:
    /**
     * Create some default connections between the main dialog and
     * this tab.
     */
    virtual void initialize();

    /**
     * Sets the application's busy cursor. This should not be called
     * directly, instead emit startingBackgroundProcessing(), which is
     * safe to use from a background thread.
     *
     * @sa startingBackgroundProcessing()
     * @sa finishedBackgroundProcessing()
     */
    void setBusyCursor();

    /**
     * Resets the application's busy cursor. This should not be called
     * directly, instead emit finishedBackgroundProcessing(), which is
     * safe to use from a background thread.
     *
     * @sa startingBackgroundProcessing()
     * @sa finishedBackgroundProcessing()
     */
    void clearBusyCursor();

  signals:
    /**
     * Emit to update the molecule displayed in the Avogadro GLWidget
     */
    void moleculeChanged(GlobalSearch::Structure*);

    /**
<<<<<<< HEAD
     * Emit this signal before beginning user-requested
     * processing. This will set the busy cursor in the application.
     */
    void startingBackgroundProcessing();

    /**
     * Emit this signal after user-requested processing has
     * completed. This will reset the busy cursor in the application.
     */
    void finishedBackgroundProcessing();

=======
     * Emitted when initialized completes
     */
    void initialized();
>>>>>>> 478cf159

  protected:
    /// The actual widget that will be made into a tab.
    QWidget *m_tab_widget;

    /// A pointer to the parent dialog.
    AbstractDialog *m_dialog;

    /// A pointer to the associated OptBase class.
    OptBase *m_opt;

    /// Set to true once initialized() completes.
    bool m_isInitialized;
  };
}

#endif<|MERGE_RESOLUTION|>--- conflicted
+++ resolved
@@ -137,7 +137,6 @@
     void moleculeChanged(GlobalSearch::Structure*);
 
     /**
-<<<<<<< HEAD
      * Emit this signal before beginning user-requested
      * processing. This will set the busy cursor in the application.
      */
@@ -149,11 +148,10 @@
      */
     void finishedBackgroundProcessing();
 
-=======
-     * Emitted when initialized completes
+    /**
+     * Emitted when initialize completes
      */
     void initialized();
->>>>>>> 478cf159
 
   protected:
     /// The actual widget that will be made into a tab.
