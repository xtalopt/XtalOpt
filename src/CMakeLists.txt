option( ENABLE_XTALOPT
	"Build the XtalOpt extension"
	ON )
option( ENABLE_RANDOMDOCK
	"Build the RandomDock extension"
	OFF )
option( ENABLE_GAPC
	"Build the evolutionary cluster search extension"
	OFF )

add_subdirectory(libssh)
add_subdirectory(globalsearch)

if (ENABLE_XTALOPT)
<<<<<<< HEAD
  add_subdirectory(spglib)
  add_subdirectory(xtalopt)
=======
   add_subdirectory(spglib)
   add_subdirectory(xtalopt)
>>>>>>> c9fb71f6
endif (ENABLE_XTALOPT)

if (ENABLE_RANDOMDOCK)
   add_subdirectory(randomdock)
endif (ENABLE_RANDOMDOCK)

if (ENABLE_GAPC)
   add_subdirectory(gapc)
endif (ENABLE_GAPC)<|MERGE_RESOLUTION|>--- conflicted
+++ resolved
@@ -12,13 +12,8 @@
 add_subdirectory(globalsearch)
 
 if (ENABLE_XTALOPT)
-<<<<<<< HEAD
-  add_subdirectory(spglib)
-  add_subdirectory(xtalopt)
-=======
    add_subdirectory(spglib)
    add_subdirectory(xtalopt)
->>>>>>> c9fb71f6
 endif (ENABLE_XTALOPT)
 
 if (ENABLE_RANDOMDOCK)
