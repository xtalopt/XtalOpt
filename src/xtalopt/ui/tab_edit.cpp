--- conflicted
+++ resolved
@@ -67,11 +67,7 @@
 
     // Fill m_optimizers in order of XtalOpt::QueueInterfaces
     m_queueInterfaces.clear();
-<<<<<<< HEAD
-    const unsigned int numQIs = 4;
-=======
     const unsigned int numQIs = 5;
->>>>>>> 097e48a2
     for (unsigned int i = 0; i < numQIs; ++i) {
       switch (i) {
       case XtalOpt::QI_LOCAL:
@@ -87,15 +83,12 @@
       case XtalOpt::QI_SLURM:
         m_queueInterfaces.append(new SlurmQueueInterface (m_opt));
         break;
-<<<<<<< HEAD
-=======
       case XtalOpt::QI_LSF:
         m_queueInterfaces.append(new LsfQueueInterface (m_opt));
         break;
         //
         // Don't forget to modify numQIs above, or additions here won't matter!
         //
->>>>>>> 097e48a2
 #endif // ENABLE_SSH
       }
     }
