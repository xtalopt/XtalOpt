--- conflicted
+++ resolved
@@ -82,17 +82,12 @@
            </property>
           </widget>
          </item>
-<<<<<<< HEAD
-         <item row="1" column="1">
+         <item row="1" column="1" colspan="2">
           <widget class="QLineEdit" name="edit_username">
            <property name="toolTip">
             <string>Username on above host.</string>
            </property>
           </widget>
-=======
-         <item row="1" column="1" colspan="2">
-          <widget class="QLineEdit" name="edit_username"/>
->>>>>>> 53c27793
          </item>
          <item row="2" column="0">
           <widget class="QLabel" name="label_20">
@@ -104,17 +99,12 @@
            </property>
           </widget>
          </item>
-<<<<<<< HEAD
-         <item row="2" column="1">
+         <item row="2" column="1" colspan="2">
           <widget class="QLineEdit" name="edit_rempath">
            <property name="toolTip">
             <string>Path on remote host to use during optimizations. Do not use wildcard characters or BASH-specific characters (e.g. '~' in place of /home/user).</string>
            </property>
           </widget>
-=======
-         <item row="2" column="1" colspan="2">
-          <widget class="QLineEdit" name="edit_rempath"/>
->>>>>>> 53c27793
          </item>
          <item row="0" column="2">
           <widget class="QSpinBox" name="spin_port">
