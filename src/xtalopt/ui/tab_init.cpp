--- conflicted
+++ resolved
@@ -501,8 +501,6 @@
       }
     }
   }
-<<<<<<< HEAD
-=======
 
   void TabInit::updateTables()
   {
@@ -639,5 +637,4 @@
       }
     }
   }
->>>>>>> e807715b
 }