/**********************************************************************
  XtalOpt - Holds all data for genetic optimization

  Copyright (C) 2009-2011 by David C. Lonie

  This program is free software; you can redistribute it and/or modify
  it under the terms of the GNU General Public License as published by
  the Free Software Foundation version 2 of the License.

  This program is distributed in the hope that it will be useful,
  but WITHOUT ANY WARRANTY; without even the implied warranty of
  MERCHANTABILITY or FITNESS FOR A PARTICULAR PURPOSE.  See the
  GNU General Public License for more details.
 ***********************************************************************/

#ifndef XTALOPT_H
#define XTALOPT_H

#include <xtalopt/structures/xtal.h>
#include <xtalopt/genetic.h>

#include <globalsearch/optbase.h>
#include <globalsearch/queuemanager.h>
#include <globalsearch/macros.h>

#include <QtCore/QDebug>
#include <QtCore/QMutex>
#include <QtCore/QFuture>
#include <QtCore/QStringList>
#include <QtCore/QReadWriteLock>

#include <QtGui/QInputDialog>

namespace GlobalSearch {
  class SlottedWaitCondition;
}

namespace XtalOpt {
  class XtalOptDialog;

  class XtalOpt : public GlobalSearch::OptBase
  {
    Q_OBJECT

   public:
    explicit XtalOpt(XtalOptDialog *parent);
    virtual ~XtalOpt();

    enum OptTypes {
      OT_VASP = 0,
      OT_GULP,
      OT_PWscf,
      OT_CASTEP
    };

    enum QueueInterfaces {
      QI_LOCAL = 0
#ifdef ENABLE_SSH
      ,
      QI_PBS,
      QI_SGE,
<<<<<<< HEAD
      QI_SLURM
=======
      QI_SLURM,
      QI_LSF
>>>>>>> 097e48a2
#endif // ENABLE_SSH
    };

    enum Operators {
      OP_Crossover = 0,
      OP_Stripple,
      OP_Permustrain
    };

    Xtal* generateRandomXtal(uint generation, uint id);
    GlobalSearch::Structure* replaceWithRandom(GlobalSearch::Structure *s,
                                               const QString & reason = "");
    bool checkLimits();
    bool checkXtal(Xtal *xtal);
    QString interpretTemplate(const QString & templateString, GlobalSearch::Structure* structure);
    QString getTemplateKeywordHelp();
    bool load(const QString & filename);

    uint numInitial;                    // Number of initial structures

    uint popSize;                       // Population size

    uint p_cross;                       // Percentage of new structures by crossover
    uint p_strip;	                // Percentage of new structures by stripple
    uint p_perm;                        // Percentage of new structures by permustrain

    uint cross_minimumContribution;	// Minimum contribution each parent in crossover

    double strip_amp_min;		// Minimum amplitude of periodic displacement
    double strip_amp_max;		// Maximum amplitude of periodic displacement
    uint strip_per1;			// Number of cosine waves in direction 1
    uint strip_per2;			// Number of cosine waves in direction 2
    double strip_strainStdev_min;	// Minimum standard deviation of epsilon in the stripple strain matrix
    double strip_strainStdev_max;	// Maximum standard deviation of epsilon in the stripple strain matrix

    uint perm_ex;                       // Number of times atoms are swapped in permustrain
    double perm_strainStdev_max;	// Max standard deviation of epsilon in the permustrain strain matrix

    double
      a_min,            a_max,		// Limits for lattice
      b_min,            b_max,
      c_min,            c_max,
      alpha_min,	alpha_max,
      beta_min,         beta_max,
      gamma_min,	gamma_max,
      vol_min,		vol_max,        vol_fixed,
      shortestInteratomicDistance;

    double tol_enthalpy;        	// Duplicate matching tolerances
    double tol_volume;
    double tol_spg;

    bool using_fixed_volume;
    bool using_shortestInteratomicDistance;

    QHash<uint, uint> comp;
    QStringList seedList;

    QMutex *xtalInitMutex;

  public slots:
    void startSearch();
    void generateNewStructure();
    void initializeAndAddXtal(Xtal *xtal,
                              unsigned int generation,
                              const QString &parents);
    void resetDuplicates();
    void checkForDuplicates();

   private:
    void resetDuplicates_();
    void checkForDuplicates_();
    void generateNewStructure_();

    void interpretKeyword(QString &keyword, GlobalSearch::Structure* structure);
    QString getTemplateKeywordHelp_xtalopt();

    GlobalSearch::SlottedWaitCondition *m_initWC;
  };

} // end namespace XtalOpt

#endif<|MERGE_RESOLUTION|>--- conflicted
+++ resolved
@@ -59,12 +59,8 @@
       ,
       QI_PBS,
       QI_SGE,
-<<<<<<< HEAD
-      QI_SLURM
-=======
       QI_SLURM,
       QI_LSF
->>>>>>> 097e48a2
 #endif // ENABLE_SSH
     };
 
